--- conflicted
+++ resolved
@@ -9,14 +9,7 @@
 
 # === Load environment and model ===
 env = make_crafter_env()
-<<<<<<< HEAD
 model = PPO.load("../../results/PPO/ppo_baseline/ppo_baseline_model", env=env)
-
-n_episodes = 10 
-=======
-model_path = "../agents/results/ppo_baseline/ppo_baseline_model.zip"
-model = PPO.load(model_path, env=env)
->>>>>>> 9d30b4d2
 
 # === Parameters ===
 n_eval_episodes = 30   # Run more episodes to find highlights
