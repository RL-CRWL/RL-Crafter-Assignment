--- conflicted
+++ resolved
@@ -1,163 +1,3 @@
-<<<<<<< HEAD
-import crafter
-import gymnasium as gym
-from typing import Optional, Any, Tuple
-
-
-class CrafterGymWrapper(gym.Env):
-    """
-    Wraps crafter.Env to be compatible with Gymnasium wrappers.
-
-    Crafter uses the old Gym API (4-tuple step returns), so this wrapper
-    converts it to the new Gymnasium API (5-tuple step returns).
-    """
-
-    metadata = {"render_modes": ["rgb_array", "human"]}
-
-    def __init__(self, seed: int = 0, **kwargs):
-        """
-        Initialize the Crafter environment wrapper.
-
-        Args:
-            seed: Random seed for environment initialization
-            **kwargs: Additional arguments to pass to crafter.Env
-        """
-        super().__init__()
-        self.env = crafter.Env(seed=seed, **kwargs)
-        self.action_space = self.env.action_space
-        self.observation_space = self.env.observation_space
-        self._seed = seed
-
-    def reset(self, seed: Optional[int] = None, options: Optional[dict] = None) -> Tuple[Any, dict]:
-        """
-        Reset the environment.
-
-        Args:
-            seed: Optional seed for resetting the environment
-            options: Optional options dictionary (for Gymnasium compatibility)
-
-        Returns:
-            observation: The initial observation
-            info: Additional information dictionary
-        """
-        # If a new seed is provided, recreate the environment
-        if seed is not None and seed != self._seed:
-            self._seed = seed
-            self.env = crafter.Env(seed=seed)
-            self.action_space = self.env.action_space
-            self.observation_space = self.env.observation_space
-
-        obs = self.env.reset()
-        return obs, {}  # Gymnasium expects (obs, info)
-
-    def step(self, action: int) -> Tuple[Any, float, bool, bool, dict]:
-        """
-        Take a step in the environment.
-
-        Args:
-            action: The action to take
-
-        Returns:
-            observation: The observation after taking the action
-            reward: The reward received
-            terminated: Whether the episode has ended (task completion)
-            truncated: Whether the episode was truncated (time limit)
-            info: Additional information dictionary
-        """
-        # DEBUG: Print the action being taken
-        print(f"Action received: {action}")
-        
-        # Get the current agent position before taking the action (if available)
-        if hasattr(self.env, 'player_pos'):
-            old_position = getattr(self.env, 'player_pos', 'Unknown')
-            #print(f"Agent position BEFORE action: {old_position}")
-        elif hasattr(self.env, '_player'):
-            old_position = getattr(self.env._player, 'pos', 'Unknown')
-            #print(f"Agent position BEFORE action: {old_position}")
-        else:
-            print("Cannot access agent position - checking observation")
-        
-        # Take the actual step in the underlying Crafter environment
-        obs, reward, done, info = self.env.step(action)
-        
-        # DEBUG: Check position after the action
-        if hasattr(self.env, 'player_pos'):
-            new_position = getattr(self.env, 'player_pos', 'Unknown')
-            #print(f"Agent position AFTER action: {new_position}")
-        elif hasattr(self.env, '_player'):
-            new_position = getattr(self.env._player, 'pos', 'Unknown')
-            #print(f"Agent position AFTER action: {new_position}")
-        
-        # DEBUG: Print reward and other info
-        ''' print(f"Reward received: {reward}")
-        print(f"Episode done: {done}")
-        print("---")  # Separator for readability'''
-        
-        # Crafter returns done=True when the agent dies
-        # Gymnasium separates this into 'terminated' and 'truncated'
-        terminated = done
-        truncated = False  # Crafter doesn't have explicit time limits
-
-        return obs, reward, terminated, truncated, info
-
-
-    def render(self, mode: str = 'rgb_array'):
-        """
-        Render the environment.
-
-        Args:
-            mode: Render mode ('rgb_array' or 'human')
-
-        Returns:
-            RGB array if mode='rgb_array', None otherwise
-        """
-        return self.env.render(mode=mode)
-
-    def close(self):
-        """Close the environment and clean up resources."""
-        if hasattr(self.env, "close"):
-            self.env.close()
-
-
-def make_crafter_env(seed: int = 0, **kwargs) -> gym.Env:
-    """
-    Create a wrapped Crafter environment with episode statistics tracking.
-
-    This function creates a CrafterGymWrapper and adds the RecordEpisodeStatistics
-    wrapper to track episode returns and lengths.
-
-    Args:
-        seed: Random seed for environment initialization
-        **kwargs: Additional arguments to pass to crafter.Env
-
-    Returns:
-        Wrapped Crafter environment compatible with Gymnasium
-
-    Example:
-        >>> env = make_crafter_env(seed=42)
-        >>> obs, info = env.reset()
-        >>> obs, reward, terminated, truncated, info = env.step(0)
-    """
-    env = CrafterGymWrapper(seed=seed, **kwargs)
-    env = gym.wrappers.RecordEpisodeStatistics(env)
-    return env
-
-
-# For backwards compatibility, you can also create the environment directly
-def create_crafter_env(seed: int = 0, size: Tuple[int, int] = (64, 64), **kwargs) -> gym.Env:
-    """
-    Alternative function to create a Crafter environment with custom settings.
-
-    Args:
-        seed: Random seed
-        size: Size of the observation window (width, height)
-        **kwargs: Additional arguments
-
-    Returns:
-        Wrapped Crafter environment
-    """
-    return make_crafter_env(seed=seed, size=size, **kwargs)
-=======
 """
 Environment wrapper for Crafter to ensure Gymnasium compatibility
 and handle API differences between Gym and Gymnasium versions.
@@ -515,5 +355,161 @@
         return _init
     
     envs = DummyVecEnv([make_env(i) for i in range(n_envs)])
-    return envs
->>>>>>> 5f2507e1
+    return envsimport crafter
+import gymnasium as gym
+from typing import Optional, Any, Tuple
+
+
+class CrafterGymWrapper(gym.Env):
+    """
+    Wraps crafter.Env to be compatible with Gymnasium wrappers.
+
+    Crafter uses the old Gym API (4-tuple step returns), so this wrapper
+    converts it to the new Gymnasium API (5-tuple step returns).
+    """
+
+    metadata = {"render_modes": ["rgb_array", "human"]}
+
+    def __init__(self, seed: int = 0, **kwargs):
+        """
+        Initialize the Crafter environment wrapper.
+
+        Args:
+            seed: Random seed for environment initialization
+            **kwargs: Additional arguments to pass to crafter.Env
+        """
+        super().__init__()
+        self.env = crafter.Env(seed=seed, **kwargs)
+        self.action_space = self.env.action_space
+        self.observation_space = self.env.observation_space
+        self._seed = seed
+
+    def reset(self, seed: Optional[int] = None, options: Optional[dict] = None) -> Tuple[Any, dict]:
+        """
+        Reset the environment.
+
+        Args:
+            seed: Optional seed for resetting the environment
+            options: Optional options dictionary (for Gymnasium compatibility)
+
+        Returns:
+            observation: The initial observation
+            info: Additional information dictionary
+        """
+        # If a new seed is provided, recreate the environment
+        if seed is not None and seed != self._seed:
+            self._seed = seed
+            self.env = crafter.Env(seed=seed)
+            self.action_space = self.env.action_space
+            self.observation_space = self.env.observation_space
+
+        obs = self.env.reset()
+        return obs, {}  # Gymnasium expects (obs, info)
+
+    def step(self, action: int) -> Tuple[Any, float, bool, bool, dict]:
+        """
+        Take a step in the environment.
+
+        Args:
+            action: The action to take
+
+        Returns:
+            observation: The observation after taking the action
+            reward: The reward received
+            terminated: Whether the episode has ended (task completion)
+            truncated: Whether the episode was truncated (time limit)
+            info: Additional information dictionary
+        """
+        # DEBUG: Print the action being taken
+        print(f"Action received: {action}")
+        
+        # Get the current agent position before taking the action (if available)
+        if hasattr(self.env, 'player_pos'):
+            old_position = getattr(self.env, 'player_pos', 'Unknown')
+            #print(f"Agent position BEFORE action: {old_position}")
+        elif hasattr(self.env, '_player'):
+            old_position = getattr(self.env._player, 'pos', 'Unknown')
+            #print(f"Agent position BEFORE action: {old_position}")
+        else:
+            print("Cannot access agent position - checking observation")
+        
+        # Take the actual step in the underlying Crafter environment
+        obs, reward, done, info = self.env.step(action)
+        
+        # DEBUG: Check position after the action
+        if hasattr(self.env, 'player_pos'):
+            new_position = getattr(self.env, 'player_pos', 'Unknown')
+            #print(f"Agent position AFTER action: {new_position}")
+        elif hasattr(self.env, '_player'):
+            new_position = getattr(self.env._player, 'pos', 'Unknown')
+            #print(f"Agent position AFTER action: {new_position}")
+        
+        # DEBUG: Print reward and other info
+        ''' print(f"Reward received: {reward}")
+        print(f"Episode done: {done}")
+        print("---")  # Separator for readability'''
+        
+        # Crafter returns done=True when the agent dies
+        # Gymnasium separates this into 'terminated' and 'truncated'
+        terminated = done
+        truncated = False  # Crafter doesn't have explicit time limits
+
+        return obs, reward, terminated, truncated, info
+
+
+    def render(self, mode: str = 'rgb_array'):
+        """
+        Render the environment.
+
+        Args:
+            mode: Render mode ('rgb_array' or 'human')
+
+        Returns:
+            RGB array if mode='rgb_array', None otherwise
+        """
+        return self.env.render(mode=mode)
+
+    def close(self):
+        """Close the environment and clean up resources."""
+        if hasattr(self.env, "close"):
+            self.env.close()
+
+
+def make_crafter_env(seed: int = 0, **kwargs) -> gym.Env:
+    """
+    Create a wrapped Crafter environment with episode statistics tracking.
+
+    This function creates a CrafterGymWrapper and adds the RecordEpisodeStatistics
+    wrapper to track episode returns and lengths.
+
+    Args:
+        seed: Random seed for environment initialization
+        **kwargs: Additional arguments to pass to crafter.Env
+
+    Returns:
+        Wrapped Crafter environment compatible with Gymnasium
+
+    Example:
+        >>> env = make_crafter_env(seed=42)
+        >>> obs, info = env.reset()
+        >>> obs, reward, terminated, truncated, info = env.step(0)
+    """
+    env = CrafterGymWrapper(seed=seed, **kwargs)
+    env = gym.wrappers.RecordEpisodeStatistics(env)
+    return env
+
+
+# For backwards compatibility, you can also create the environment directly
+def create_crafter_env(seed: int = 0, size: Tuple[int, int] = (64, 64), **kwargs) -> gym.Env:
+    """
+    Alternative function to create a Crafter environment with custom settings.
+
+    Args:
+        seed: Random seed
+        size: Size of the observation window (width, height)
+        **kwargs: Additional arguments
+
+    Returns:
+        Wrapped Crafter environment
+    """
+    return make_crafter_env(seed=seed, size=size, **kwargs)