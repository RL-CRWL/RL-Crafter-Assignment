"""

Script to explore and understand the Crafter environment

"""

import numpy as np
<<<<<<< HEAD

=======
>>>>>>> 5f2507e1
from src.utils.wrappers import make_crafter_env

def explore_environment():

    """Explore the Crafter environment structure"""

    # Create environment using the provided wrapper
    env = make_crafter_env()

    print("="*60)
    print("CRAFTER ENVIRONMENT ANALYSIS")
    print("="*60)

    # Observation space
    print("\n1. OBSERVATION SPACE:")
    print(f" Type: {env.observation_space}")
    print(f" Shape: {env.observation_space.shape}")
    print(f" Data type: {env.observation_space.dtype}")

    # Action space
    print("\n2. ACTION SPACE:")
    print(f" Type: {env.action_space}")
    print(f" Number of actions: {env.action_space.n}")

    # Action meanings (from Crafter documentation)
    actions = [
        "noop", "move_left", "move_right", "move_up", "move_down",
        "do", "sleep", "place_stone", "place_table", "place_furnace",
        "place_plant", "make_wood_pickaxe", "make_stone_pickaxe",
        "make_iron_pickaxe", "make_wood_sword", "make_stone_sword",
        "make_iron_sword"
    ]

    print("\n3. ACTIONS:")
    for i, action in enumerate(actions):
        print(f" {i}: {action}")

    # Reset and get initial observation
    obs, info = env.reset()

    print("\n4. INITIAL STATE:")
    print(f" Observation shape: {obs.shape}")
    print(f" Observation range: [{obs.min()}, {obs.max()}]")
    print(f" Info keys: {info.keys() if info else 'None'}")

    # Run a few steps - FIX THE SAMPLING ISSUE HERE
    print("\n5. SAMPLE EPISODE (10 steps):")
    total_reward = 0

    for step in range(10):
        # FIX: Use np.random.randint instead of env.action_space.sample()
        # This is because the crafter DiscreteSpace doesn't have a sample() method
        action = np.random.randint(0, env.action_space.n)

        obs, reward, terminated, truncated, info = env.step(action)
        total_reward += reward
        done = terminated or truncated

        if step < 3:  # Show first 3 steps in detail
            print(f" Step {step+1}: action={actions[action]}, reward={reward}, done={done}")

        if done:
            print(f" Episode ended at step {step+1}")
            break

    print(f"\n Total reward: {total_reward}")

    # Test episode statistics
    print("\n6. RUNNING TEST EPISODE (max 100 steps)...")
    obs, info = env.reset()
    episode_reward = 0
    episode_length = 0

    for _ in range(100):
        # FIX: Use np.random.randint instead of env.action_space.sample()
        action = np.random.randint(0, env.action_space.n)

        obs, reward, terminated, truncated, info = env.step(action)
        episode_reward += reward
        episode_length += 1

        if terminated or truncated:
            break

    print(f" Episode length: {episode_length}")
    print(f" Episode reward: {episode_reward}")

    env.close()

    print("\n" + "="*60)
    print("Environment exploration complete!")
    print("="*60)

if __name__ == "__main__":
    explore_environment()<|MERGE_RESOLUTION|>--- conflicted
+++ resolved
@@ -5,10 +5,6 @@
 """
 
 import numpy as np
-<<<<<<< HEAD
-
-=======
->>>>>>> 5f2507e1
 from src.utils.wrappers import make_crafter_env
 
 def explore_environment():
